use byteorder::{
    BigEndian,
    ByteOrder,
    LittleEndian,
    ReadBytesExt,
    WriteBytesExt
};
use constants::VOICE_GATEWAY_VERSION;
use gateway::WsClient;
use internal::prelude::*;
use internal::{
    ws_impl::{ReceiverExt, SenderExt},
    Timer
};
use model::{
    event::VoiceEvent,
    id::UserId
};
use opus::{
    packet as opus_packet,
    Application as CodingMode,
    Bitrate,
    Channels,
    Decoder as OpusDecoder,
    Encoder as OpusEncoder,
    SoftClip,
};
use parking_lot::Mutex;
use rand::random;
use serde::Deserialize;
use sodiumoxide::crypto::secretbox::{self, Key, Nonce};
use std::{
    collections::HashMap,
    io::Write,
    net::{SocketAddr, ToSocketAddrs, UdpSocket},
    sync::{
        mpsc::{
            self,
            Receiver as MpscReceiver,
            Sender as MpscSender
        },
        Arc,
    },
    thread::{
        self,
        Builder as ThreadBuilder,
        JoinHandle
    },
    time::Duration
};
use super::audio::{AudioReceiver, AudioType, HEADER_LEN, SAMPLE_RATE, DEFAULT_BITRATE, LockedAudio};
use super::connection_info::ConnectionInfo;
use super::{payload, VoiceError, CRYPTO_MODE};
use tungstenite::{self, handshake::client::Request};
use url::Url;

enum ReceiverStatus {
    Udp(Vec<u8>),
    Websocket(VoiceEvent),
}

#[allow(dead_code)]
struct ThreadItems {
    rx: MpscReceiver<ReceiverStatus>,
    udp_close_sender: MpscSender<i32>,
    udp_thread: JoinHandle<()>,
    ws_close_sender: MpscSender<i32>,
    ws_thread: JoinHandle<()>,
}

#[allow(dead_code)]
pub struct Connection {
    audio_timer: Timer,
    client: Arc<Mutex<WsClient>>,
    decoder_map: HashMap<(u32, Channels), OpusDecoder>,
    destination: SocketAddr,
    encoder: OpusEncoder,
    encoder_stereo: bool,
    keepalive_timer: Timer,
    key: Key,
    last_heartbeat_nonce: Option<u64>,
    sequence: u16,
    silence_frames: u8,
    soft_clip: SoftClip,
    speaking: bool,
    ssrc: u32,
    thread_items: ThreadItems,
    timestamp: u32,
    udp: UdpSocket,
    user_id: UserId,
}

impl Connection {
    pub fn new(mut info: ConnectionInfo) -> Result<Connection> {
        let url = generate_url(&mut info.endpoint)?;

<<<<<<< HEAD
        let mut client = tungstenite::connect(Request::from(url))?.0;
=======
        let mut client = ClientBuilder::from_url(&url).connect_secure(None)?;
        let mut hello = None;
        let mut ready = None;
>>>>>>> 1f71892c
        client.send_json(&payload::build_identify(&info))?;

        loop {
            let value = match client.recv_json()? {
                Some(value) => value,
                None => continue,
            };

            match VoiceEvent::deserialize(value)? {
                VoiceEvent::Ready(r) => {
                    ready = Some(r);
                    if hello.is_some(){
                        break;
                    }
                },
                VoiceEvent::Hello(h) => {
                    hello = Some(h);
                    if ready.is_some() {
                        break;
                    }
                },
                other => {
                    debug!("[Voice] Expected ready/hello; got: {:?}", other);

                    return Err(Error::Voice(VoiceError::ExpectedHandshake));
                },
            }
        };

        let hello = hello.expect("[Voice] Hello packet expected in connection initialisation, but not found.");
        let ready = ready.expect("[Voice] Ready packet expected in connection initialisation, but not found.");

        if !has_valid_mode(&ready.modes) {
            return Err(Error::Voice(VoiceError::VoiceModeUnavailable));
        }

        let destination = (&info.endpoint[..], ready.port)
            .to_socket_addrs()?
            .next()
            .ok_or(Error::Voice(VoiceError::HostnameResolve))?;

        // Important to note here: the length of the packet can be of either 4
        // or 70 bytes. If it is 4 bytes, then we need to send a 70-byte packet
        // to determine the IP.
        //
        // Past the initial 4 bytes, the packet _must_ be completely empty data.
        //
        // The returned packet will be a null-terminated string of the IP, and
        // the port encoded in LE in the last two bytes of the packet.
        let udp = UdpSocket::bind("0.0.0.0:0")?;

        {
            let mut bytes = [0; 70];

            (&mut bytes[..]).write_u32::<BigEndian>(ready.ssrc)?;
            udp.send_to(&bytes, destination)?;

            let mut bytes = [0; 256];
            let (len, _addr) = udp.recv_from(&mut bytes)?;

            // Find the position in the bytes that contains the first byte of 0,
            // indicating the "end of the address".
            let index = bytes
                .iter()
                .skip(4)
                .position(|&x| x == 0)
                .ok_or(Error::Voice(VoiceError::FindingByte))?;

            let pos = 4 + index;
            let addr = String::from_utf8_lossy(&bytes[4..pos]);
            let port_pos = len - 2;
            let port = (&bytes[port_pos..]).read_u16::<LittleEndian>()?;

            client.send_json(&payload::build_select_protocol(addr, port))?;
        }

        let key = encryption_key(&mut client)?;

        let mutexed_client = Arc::new(Mutex::new(client));
        let thread_items = start_threads(Arc::clone(&mutexed_client), &udp)?;

        info!("[Voice] Connected to: {}", info.endpoint);

        // Encode for Discord in Stereo, as required.
        let mut encoder = OpusEncoder::new(SAMPLE_RATE, Channels::Stereo, CodingMode::Audio)?;
        encoder.set_bitrate(Bitrate::Bits(DEFAULT_BITRATE))?;
        let soft_clip = SoftClip::new(Channels::Stereo);

        let soft_clip = SoftClip::new(Channels::Stereo);

        // Per discord dev team's current recommendations:
        // (https://discordapp.com/developers/docs/topics/voice-connections#heartbeating)
        let temp_heartbeat = (hello.heartbeat_interval as f64 * 0.75) as u64;

        Ok(Connection {
            audio_timer: Timer::new(1000 * 60 * 4),
            client: mutexed_client,
            decoder_map: HashMap::new(),
            destination,
            encoder,
            encoder_stereo: false,
            key,
            keepalive_timer: Timer::new(temp_heartbeat),
            last_heartbeat_nonce: None,
            udp,
            sequence: 0,
            silence_frames: 0,
            soft_clip,
            speaking: false,
            ssrc: ready.ssrc,
            thread_items,
            timestamp: 0,
            user_id: info.user_id,
        })
    }

    #[allow(unused_variables)]
    pub fn cycle(&mut self,
                 sources: &mut Vec<LockedAudio>,
                 receiver: &mut Option<Box<AudioReceiver>>,
                 audio_timer: &mut Timer,
                 bitrate: Bitrate)
                 -> Result<()> {
        // We need to actually reserve enough space for the desired bitrate.
        let size = match bitrate {
            // If user specified, we can calculate. 20ms means 50fps.
            Bitrate::Bits(b) => b.abs() / 50,
            // Otherwise, just have a lot preallocated.
            _ => 5120,
        } + 16;

        let mut buffer = [0i16; 960 * 2];
        let mut mix_buffer = [0f32; 960 * 2];
        let mut packet = vec![0u8; size as usize].into_boxed_slice();
        let mut nonce = secretbox::Nonce([0; 24]);

        if let Some(receiver) = receiver.as_mut() {
            while let Ok(status) = self.thread_items.rx.try_recv() {
                match status {
                    ReceiverStatus::Udp(packet) => {
                        let mut handle = &packet[2..];
                        let seq = handle.read_u16::<BigEndian>()?;
                        let timestamp = handle.read_u32::<BigEndian>()?;
                        let ssrc = handle.read_u32::<BigEndian>()?;

                        nonce.0[..HEADER_LEN]
                            .clone_from_slice(&packet[..HEADER_LEN]);

                        if let Ok(mut decrypted) =
                            secretbox::open(&packet[HEADER_LEN..], &nonce, &self.key) {
                            let channels = opus_packet::get_nb_channels(&decrypted)?;

                            let entry =
                                self.decoder_map.entry((ssrc, channels)).or_insert_with(
                                    || OpusDecoder::new(SAMPLE_RATE, channels).unwrap(),
                                );

                            // Strip RTP Header Extensions (one-byte)
                            if decrypted[0] == 0xBE && decrypted[1] == 0xDE {
                                // Read the length bytes as a big-endian u16.
                                let header_extension_len = BigEndian::read_u16(&decrypted[2..4]);
                                let mut offset = 4;
                                for _ in 0..header_extension_len {
                                    let byte = decrypted[offset];
                                    offset += 1;
                                    if byte == 0 {
                                        continue;
                                    }

                                    offset += 1 + (0b1111 & (byte >> 4)) as usize;
                                }

                                while decrypted[offset] == 0 {
                                    offset += 1;
                                }

                                decrypted = decrypted.split_off(offset);
                            }

                            let len = entry.decode(&decrypted, &mut buffer, false)?;

                            let is_stereo = channels == Channels::Stereo;

                            let b = if is_stereo { len * 2 } else { len };

                            receiver
                                .voice_packet(ssrc, seq, timestamp, is_stereo, &buffer[..b]);
                        }
                    },
                    ReceiverStatus::Websocket(VoiceEvent::Speaking(ev)) => {
                        receiver.speaking_update(ev.ssrc, ev.user_id.0, ev.speaking);
                    },
                    ReceiverStatus::Websocket(VoiceEvent::HeartbeatAck(ev)) => {
                        match self.last_heartbeat_nonce {
                            Some(nonce) => {
                                if ev.nonce != nonce {
                                    warn!("[Voice] Heartbeat nonce mismatch! Expected {}, saw {}.", nonce, ev.nonce);
                                }

                                self.last_heartbeat_nonce = None;
                            },
                            None => {},
                        }
                    },
                    ReceiverStatus::Websocket(other) => {
                        info!("[Voice] Received other websocket data: {:?}", other);
                    },
                }
            }
        } else {
            loop {
                if self.thread_items.rx.try_recv().is_err() {
                    break;
                }
            }
        }

        // Send the voice websocket keepalive if it's time
        if self.keepalive_timer.check() {
            let nonce = random::<u64>();
            self.last_heartbeat_nonce = Some(nonce);
            self.client.lock().send_json(&payload::build_heartbeat(nonce))?;
        }

        // Send UDP keepalive if it's time
        if self.audio_timer.check() {
            let mut bytes = [0; 4];
            (&mut bytes[..]).write_u32::<BigEndian>(self.ssrc)?;
            self.udp.send_to(&bytes, self.destination)?;
        }

        // Reconfigure encoder bitrate.
        // From my testing, it seemed like this needed to be set every cycle.
        if let Err(e) = self.encoder.set_bitrate(bitrate) {
            warn!("[Voice] Bitrate set unsuccessfully: {:?}", e);
        }

        let mut opus_frame = Vec::new();

        let mut len = 0;

        // Walk over all the audio files, removing those which have finished.
        // For this purpose, we need a while loop in Rust.
        let mut i = 0;

        while i < sources.len() {
            let mut finished = false;

            let aud_lock = (&sources[i]).clone();
            let mut aud = aud_lock.lock();

            let vol = aud.volume;
            let skip = !aud.playing;

            {
                let stream = &mut aud.source;

                if skip {
                    i += 1;

                    continue;
                }

                // Assume this for now, at least.
                // We'll be fusing streams, so we can either keep
                // as stereo or downmix to mono.
                let is_stereo = true;
                let source_stereo = stream.is_stereo();

                if is_stereo != self.encoder_stereo {
                    let channels = if is_stereo {
                        Channels::Stereo
                    } else {
                        Channels::Mono
                    };
                    self.encoder = OpusEncoder::new(SAMPLE_RATE, channels, CodingMode::Audio)?;
                    self.encoder_stereo = is_stereo;
                }

                let temp_len = match stream.get_type() {
                    AudioType::Opus => match stream.decode_and_add_opus_frame(&mut mix_buffer, vol) {
                        Some(frame) => {
                            opus_frame.len()
                        },
                        None => 0,
                    },
                    AudioType::Pcm => {
                        let buffer_len = if source_stereo { 960 * 2 } else { 960 };

                        match stream.read_pcm_frame(&mut buffer[..buffer_len]) {
                            Some(len) => len,
                            None => 0,
                        }
                    },
                };

                // May need to force interleave/copy.
                combine_audio(buffer, &mut mix_buffer, source_stereo, vol);

                len = len.max(temp_len);
                i += if temp_len > 0 {
                    1
                } else {
                    sources.remove(i);
                    finished = true;

                    0
                };
            }

            aud.finished = finished;

            if !finished {
                aud.step_frame();
            }
        };

        self.soft_clip.apply(&mut mix_buffer);

        if len == 0 {
            if self.silence_frames > 0 {
                self.silence_frames -= 1;

                // Explicit "Silence" frame.
                opus_frame.extend_from_slice(&[0xf8, 0xff, 0xfe]);
            } else {
                // Per official guidelines, send 5x silence BEFORE we stop speaking.
                self.set_speaking(false)?;

                audio_timer.await();

                return Ok(());
            }
        } else {
            self.silence_frames = 5;

            for value in &mut buffer[len..] {
                *value = 0;
            }
        }

        self.set_speaking(true)?;

        let index = self.prep_packet(&mut packet, mix_buffer, &opus_frame, nonce)?;
        audio_timer.await();

        self.udp.send_to(&packet[..index], self.destination)?;
        self.audio_timer.reset();

        Ok(())
    }

    fn prep_packet(&mut self,
                   packet: &mut [u8],
                   buffer: [f32; 1920],
                   opus_frame: &[u8],
                   mut nonce: Nonce)
                   -> Result<usize> {
        {
            let mut cursor = &mut packet[..HEADER_LEN];
            cursor.write_all(&[0x80, 0x78])?;
            cursor.write_u16::<BigEndian>(self.sequence)?;
            cursor.write_u32::<BigEndian>(self.timestamp)?;
            cursor.write_u32::<BigEndian>(self.ssrc)?;
        }

        nonce.0[..HEADER_LEN]
            .clone_from_slice(&packet[..HEADER_LEN]);

        let sl_index = packet.len() - 16;
        let buffer_len = if self.encoder_stereo { 960 * 2 } else { 960 };

        let len = if opus_frame.is_empty() {
            self.encoder
                .encode_float(&buffer[..buffer_len], &mut packet[HEADER_LEN..sl_index])?
        } else {
            let len = opus_frame.len();
            packet[HEADER_LEN..HEADER_LEN + len]
                .clone_from_slice(opus_frame);
            len
        };

        let crypted = {
            let slice = &packet[HEADER_LEN..HEADER_LEN + len];
            secretbox::seal(slice, &nonce, &self.key)
        };
        let index = HEADER_LEN + crypted.len();
        packet[HEADER_LEN..index].clone_from_slice(&crypted);

        self.sequence = self.sequence.wrapping_add(1);
        self.timestamp = self.timestamp.wrapping_add(960);

        Ok(HEADER_LEN + crypted.len())
    }

    fn set_speaking(&mut self, speaking: bool) -> Result<()> {
        if self.speaking == speaking {
            return Ok(());
        }

        self.speaking = speaking;

        self.client.lock().send_json(&payload::build_speaking(speaking))
    }
}

impl Drop for Connection {
    fn drop(&mut self) {
        let _ = self.thread_items.udp_close_sender.send(0);
        let _ = self.thread_items.ws_close_sender.send(0);

        info!("[Voice] Disconnected");
    }
}

#[inline]
fn combine_audio(
    raw_buffer: [i16; 1920],
    float_buffer: &mut [f32; 1920],
    true_stereo: bool,
    volume: f32,
) {
    for i in 0..1920 {
        let sample_index = if true_stereo { i } else { i/2 };
        let sample = (raw_buffer[sample_index] as f32) / 32768.0;

        float_buffer[i] = float_buffer[i] + sample * volume;
    }
}

fn generate_url(endpoint: &mut String) -> Result<Url> {
    if endpoint.ends_with(":80") {
        let len = endpoint.len();

        endpoint.truncate(len - 3);
    }

    Url::parse(&format!("wss://{}/?v={}", endpoint, VOICE_GATEWAY_VERSION))
        .or(Err(Error::Voice(VoiceError::EndpointUrl)))
}

#[inline]
fn encryption_key(client: &mut WsClient) -> Result<Key> {
    loop {
        let value = match client.recv_json()? {
            Some(value) => value,
            None => continue,
        };

        match VoiceEvent::deserialize(value)? {
            VoiceEvent::SessionDescription(desc) => {
                if desc.mode != CRYPTO_MODE {
                    return Err(Error::Voice(VoiceError::VoiceModeInvalid));
                }

                return Key::from_slice(&desc.secret_key)
                    .ok_or(Error::Voice(VoiceError::KeyGen));
            },
            VoiceEvent::Unknown(op, value) => {
                debug!(
                    "[Voice] Expected ready for key; got: op{}/v{:?}",
                    op.num(),
                    value
                );
            },
            _ => {},
        }
    }
}

#[inline]
fn has_valid_mode<T, It> (modes: It) -> bool
where T: for<'a> PartialEq<&'a str>,
      It : IntoIterator<Item=T>
{
    modes.into_iter().any(|s| s == CRYPTO_MODE)
}

#[inline]
fn start_threads(client: Arc<Mutex<WsClient>>, udp: &UdpSocket) -> Result<ThreadItems> {
    let (udp_close_sender, udp_close_reader) = mpsc::channel();
    let (ws_close_sender, ws_close_reader) = mpsc::channel();

    let current_thread = thread::current();
    let thread_name = current_thread.name().unwrap_or("serenity voice");

    let (tx, rx) = mpsc::channel();
    let tx_clone = tx.clone();
    let udp_clone = udp.try_clone()?;

    let udp_thread = ThreadBuilder::new()
        .name(format!("{} UDP", thread_name))
        .spawn(move || {
            let _ = udp_clone.set_read_timeout(Some(Duration::from_millis(250)));

            let mut buffer = [0; 512];

            loop {
                if let Ok((len, _)) = udp_clone.recv_from(&mut buffer) {
                    let piece = buffer[..len].to_vec();
                    let send = tx.send(ReceiverStatus::Udp(piece));

                    if send.is_err() {
                        return;
                    }
                } else if udp_close_reader.try_recv().is_ok() {
                    return;
                }
            }
        })?;

    let ws_thread = ThreadBuilder::new()
        .name(format!("{} WS", thread_name))
        .spawn(move || loop {
            while let Ok(Some(value)) = client.lock().recv_json() {
                let msg = match VoiceEvent::deserialize(value) {
                    Ok(msg) => msg,
                    Err(_) => break,
                };

                if tx_clone.send(ReceiverStatus::Websocket(msg)).is_err() {
                    return;
                }
            }

            if ws_close_reader.try_recv().is_ok() {
                return;
            }

            thread::sleep(Duration::from_millis(25));
        })?;

    Ok(ThreadItems {
        rx,
        udp_close_sender,
        udp_thread,
        ws_close_sender,
        ws_thread,
    })
}<|MERGE_RESOLUTION|>--- conflicted
+++ resolved
@@ -94,13 +94,8 @@
     pub fn new(mut info: ConnectionInfo) -> Result<Connection> {
         let url = generate_url(&mut info.endpoint)?;
 
-<<<<<<< HEAD
         let mut client = tungstenite::connect(Request::from(url))?.0;
-=======
-        let mut client = ClientBuilder::from_url(&url).connect_secure(None)?;
-        let mut hello = None;
-        let mut ready = None;
->>>>>>> 1f71892c
+
         client.send_json(&payload::build_identify(&info))?;
 
         loop {
