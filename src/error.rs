use futures::Canceled;
use hyper::error::UriError;
use internal::prelude::*;
use model::ModelError;
use serde_json::Error as JsonError;
<<<<<<< HEAD
use std::{
    error::Error as StdError,
    fmt::{
        self, 
        Display, 
        Error as FormatError
    },
    io::Error as IoError,
    num::ParseIntError
};
=======
use std::cell::{BorrowError, BorrowMutError};
use std::error::Error as StdError;
use std::fmt::{self, Display, Error as FormatError};
use std::io::Error as IoError;
use std::num::ParseIntError;
>>>>>>> 45673383

#[cfg(feature = "tungstenite")]
use futures::sync::mpsc::SendError;
#[cfg(feature = "hyper")]
use hyper::Error as HyperError;
#[cfg(feature = "native-tls")]
use native_tls::Error as TlsError;
#[cfg(feature = "voice")]
use opus::Error as OpusError;
#[cfg(feature = "tungstenite")]
use tungstenite::{Error as TungsteniteError, Message as TungsteniteMessage};
#[cfg(feature = "client")]
use client::ClientError;
#[cfg(feature = "gateway")]
use gateway::GatewayError;
#[cfg(feature = "http")]
use http::HttpError;
#[cfg(feature = "voice")]
use voice::VoiceError;

/// The common result type between most library functions.
///
/// The library exposes functions which, for a result type, exposes only one
/// type, rather than the usual 2 (`Result<T, Error>`). This is because all
/// functions that return a result return serenity's [`Error`], so this is
/// implied, and a "simpler" result is used.
///
/// [`Error`]: enum.Error.html
pub type Result<T> = StdResult<T, Error>;

/// A common error enum returned by most of the library's functionality within a
/// custom [`Result`].
///
/// The most common error types, the [`ClientError`] and [`GatewayError`]
/// enums, are both wrapped around this in the form of the [`Client`] and
/// [`Gateway`] variants.
///
/// [`Client`]: #variant.Client
/// [`ClientError`]: client/enum.ClientError.html
/// [`Gateway`]: #variant.Gateway
/// [`GatewayError`]: gateway/enum.GatewayError.html
/// [`Result`]: type.Result.html
#[derive(Debug)]
pub enum Error {
    /// A cell could not be immutably borrowed.
    Borrow(BorrowError),
    /// An error occurred while mutably borrowing from an `std::cell::RefCell`.
    BorrowMut(BorrowMutError),
    /// A future was canceled, most likely reading from an mpsc channel.
    Canceled(Canceled),
    /// An error while decoding a payload.
    Decode(&'static str, Value),
    /// There was an error with a format.
    Format(FormatError),
    /// An `std::io` error.
    Io(IoError),
    /// An error from the `serde_json` crate.
    Json(JsonError),
    /// An error from the [`model`] module.
    ///
    /// [`model`]: model/index.html
    Model(ModelError),
    /// An error occurred while parsing an integer.
    Num(ParseIntError),
    /// Input exceeded a limit.
    /// Providing the input and the limit that's not supposed to be exceeded.
    ///
    /// *This only exists for the `GuildId::ban` and `Member::ban` functions. For their cases,
    /// it's the "reason".*
    ExceededLimit(String, u32),
    /// Some other error. This is only used for "Expected value <TYPE>" errors,
    /// when a more detailed error can not be easily provided via the
    /// [`Error::Decode`] variant.
    ///
    /// [`Error::Decode`]: #variant.Decode
    Other(&'static str),
    /// A `hyper` error while parsing a Uri.
    Uri(UriError),
    /// An error from the `url` crate.
    Url(String),
    /// A [client] error.
    ///
    /// [client]: client/index.html
    #[cfg(feature = "client")]
    Client(ClientError),
    /// An error from the `gateway` module.
    #[cfg(feature = "gateway")]
    Gateway(GatewayError),
    /// An error from the [`http`] module.
    ///
    /// [`http`]: http/index.html
    #[cfg(feature = "http")]
    Http(HttpError),
    /// An error from the `hyper` crate.
    #[cfg(feature = "hyper")]
    Hyper(HyperError),
    /// An error from the `native-tls` crate.
    #[cfg(feature = "native-tls")]
    Tls(TlsError),
    /// An error while sending a message over a WebSocket.
    #[cfg(feature = "tungstenite")]
    WebSocketSend(SendError<TungsteniteMessage>),
    /// An error from the `tungstenite` crate.
    #[cfg(feature = "tungstenite")]
    Tungstenite(TungsteniteError),
    /// An error from the `opus` crate.
    #[cfg(feature = "voice")]
    Opus(OpusError),
    /// Indicating an error within the [voice module].
    ///
    /// [voice module]: voice/index.html
    #[cfg(feature = "voice")]
    Voice(VoiceError),
}

impl From<BorrowError> for Error {
    fn from(e: BorrowError) -> Error { Error::Borrow(e) }
}

impl From<BorrowMutError> for Error {
    fn from(e: BorrowMutError) -> Error { Error::BorrowMut(e) }
}

impl From<Canceled> for Error {
    fn from(e: Canceled) -> Error { Error::Canceled(e) }
}

impl From<FormatError> for Error {
    fn from(e: FormatError) -> Error { Error::Format(e) }
}

#[cfg(feature = "gateway")]
impl From<GatewayError> for Error {
    fn from(e: GatewayError) -> Error { Error::Gateway(e) }
}

#[cfg(feature = "http")]
impl From<HttpError> for Error {
    fn from(e: HttpError) -> Error { Error::Http(e) }
}

#[cfg(feature = "hyper")]
impl From<HyperError> for Error {
    fn from(e: HyperError) -> Error { Error::Hyper(e) }
}

impl From<IoError> for Error {
    fn from(e: IoError) -> Error { Error::Io(e) }
}

impl From<JsonError> for Error {
    fn from(e: JsonError) -> Error { Error::Json(e) }
}

impl From<ParseIntError> for Error {
    fn from(e: ParseIntError) -> Error { Error::Num(e) }
}

impl From<ModelError> for Error {
    fn from(e: ModelError) -> Error { Error::Model(e) }
}

#[cfg(feature = "voice")]
impl From<OpusError> for Error {
    fn from(e: OpusError) -> Error { Error::Opus(e) }
}

#[cfg(feature = "tungstenite")]
impl From<SendError<TungsteniteMessage>> for Error {
    fn from(err: SendError<TungsteniteMessage>) -> Self {
        Error::WebSocketSend(err)
    }
}

#[cfg(feature = "native-tls")]
impl From<TlsError> for Error {
    fn from(e: TlsError) -> Error { Error::Tls(e) }
}

#[cfg(feature = "tungstenite")]
impl From<TungsteniteError> for Error {
    fn from(err: TungsteniteError) -> Self {
        Error::Tungstenite(err)
    }
}

impl From<UriError> for Error {
    fn from(e: UriError) -> Error { Error::Uri(e) }
}

impl Display for Error {
    fn fmt(&self, f: &mut fmt::Formatter) -> fmt::Result {
        f.write_str(self.description())
    }
}

impl StdError for Error {
    fn description(&self) -> &str {
        match *self {
            Error::Borrow(ref inner) => inner.description(),
            Error::BorrowMut(ref inner) => inner.description(),
            Error::Canceled(ref inner) => inner.description(),
            Error::Decode(msg, _) | Error::Other(msg) => msg,
            Error::ExceededLimit(..) => "Input exceeded a limit",
            Error::Format(ref inner) => inner.description(),
            Error::Io(ref inner) => inner.description(),
            Error::Json(ref inner) => inner.description(),
            Error::Model(ref inner) => inner.description(),
            Error::Num(ref inner) => inner.description(),
            Error::Url(ref inner) => inner,
            Error::Uri(ref inner) => inner.description(),
            #[cfg(feature = "client")]
            Error::Client(ref inner) => inner.description(),
            #[cfg(feature = "gateway")]
            Error::Gateway(ref inner) => inner.description(),
            #[cfg(feature = "http")]
            Error::Http(ref inner) => inner.description(),
            #[cfg(feature = "http")]
            Error::Hyper(ref inner) => inner.description(),
            #[cfg(feature = "voice")]
            Error::Opus(ref inner) => inner.description(),
            #[cfg(feature = "native-tls")]
            Error::Tls(ref inner) => inner.description(),
            #[cfg(feature = "tungstenite")]
            Error::Tungstenite(ref inner) => inner.description(),
            #[cfg(feature = "voice")]
            Error::Voice(_) => "Voice error",
            #[cfg(feature = "tungstenite")]
            Error::WebSocketSend(ref inner) => inner.description(),
        }
    }

    fn cause(&self) -> Option<&StdError> {
        match *self {
            #[cfg(feature = "http")]
            Error::Hyper(ref inner) => Some(inner),
            Error::Json(ref inner) => Some(inner),
            Error::Io(ref inner) => Some(inner),
            _ => None,
        }
    }
}<|MERGE_RESOLUTION|>--- conflicted
+++ resolved
@@ -3,24 +3,13 @@
 use internal::prelude::*;
 use model::ModelError;
 use serde_json::Error as JsonError;
-<<<<<<< HEAD
 use std::{
+    cell::{BorrowError, BorrowMutError},
     error::Error as StdError,
-    fmt::{
-        self, 
-        Display, 
-        Error as FormatError
-    },
+    fmt::{self, Display, Error as FormatError},
     io::Error as IoError,
-    num::ParseIntError
+    num::ParseIntError,
 };
-=======
-use std::cell::{BorrowError, BorrowMutError};
-use std::error::Error as StdError;
-use std::fmt::{self, Display, Error as FormatError};
-use std::io::Error as IoError;
-use std::num::ParseIntError;
->>>>>>> 45673383
 
 #[cfg(feature = "tungstenite")]
 use futures::sync::mpsc::SendError;
@@ -34,8 +23,6 @@
 use tungstenite::{Error as TungsteniteError, Message as TungsteniteMessage};
 #[cfg(feature = "client")]
 use client::ClientError;
-#[cfg(feature = "gateway")]
-use gateway::GatewayError;
 #[cfg(feature = "http")]
 use http::HttpError;
 #[cfg(feature = "voice")]
@@ -106,9 +93,6 @@
     /// [client]: client/index.html
     #[cfg(feature = "client")]
     Client(ClientError),
-    /// An error from the `gateway` module.
-    #[cfg(feature = "gateway")]
-    Gateway(GatewayError),
     /// An error from the [`http`] module.
     ///
     /// [`http`]: http/index.html
@@ -152,11 +136,6 @@
     fn from(e: FormatError) -> Error { Error::Format(e) }
 }
 
-#[cfg(feature = "gateway")]
-impl From<GatewayError> for Error {
-    fn from(e: GatewayError) -> Error { Error::Gateway(e) }
-}
-
 #[cfg(feature = "http")]
 impl From<HttpError> for Error {
     fn from(e: HttpError) -> Error { Error::Http(e) }
@@ -234,8 +213,6 @@
             Error::Uri(ref inner) => inner.description(),
             #[cfg(feature = "client")]
             Error::Client(ref inner) => inner.description(),
-            #[cfg(feature = "gateway")]
-            Error::Gateway(ref inner) => inner.description(),
             #[cfg(feature = "http")]
             Error::Http(ref inner) => inner.description(),
             #[cfg(feature = "http")]
