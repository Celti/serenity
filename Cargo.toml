--- conflicted
+++ resolved
@@ -7,13 +7,8 @@
 license = "ISC"
 name = "serenity"
 readme = "README.md"
-<<<<<<< HEAD
 repository = "https://github.com/serenity-rs/serenity.git"
-version = "0.5.3"
-=======
-repository = "https://github.com/zeyla/serenity.git"
 version = "0.6.0"
->>>>>>> 45673383
 
 [dependencies]
 bitflags = "^1.0"
@@ -99,12 +94,7 @@
 http = ["builder", "hyper", "hyper-multipart-rfc7578", "hyper-tls", "native-tls", "utils"]
 standard_framework = ["framework"]
 utils = ["base64"]
-<<<<<<< HEAD
 voice = ["byteorder", "gateway", "opus", "rand", "sodiumoxide"]
-websocket = ["evzht9h3nznqzwl"]
-=======
-voice = ["byteorder", "gateway", "opus", "sodiumoxide"]
->>>>>>> 45673383
 
 [package.metadata.docs.rs]
 all-features = true